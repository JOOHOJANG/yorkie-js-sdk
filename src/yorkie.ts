--- conflicted
+++ resolved
@@ -78,13 +78,8 @@
 export {
   TreeChange,
   TreeChangeType,
-<<<<<<< HEAD
   CRDTTreeNodeIDStruct,
   TreePosStructRange as TreeRangeStruct,
-=======
-  CRDTTreePosStruct,
-  TreePosStructRange,
->>>>>>> 53185d5f
 } from '@yorkie-js-sdk/src/document/crdt/tree';
 
 export {
