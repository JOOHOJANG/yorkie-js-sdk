import { TimeTicket } from '@yorkie-js-sdk/src/document/time/ticket';
import { ChangeContext } from '@yorkie-js-sdk/src/document/change/context';
import {
  CRDTTree,
  CRDTTreeNode,
  TreeChange,
} from '@yorkie-js-sdk/src/document/crdt/tree';

import {
  IndexTree,
  DefaultRootType,
  DefaultTextType,
  TreeNodeType,
} from '@yorkie-js-sdk/src/util/index_tree';
import { TreeEditOperation } from '@yorkie-js-sdk/src/document/operation/tree_edit_operation';

export type TreeNode = TextNode | ElementNode;
export type TreeChangeWithPath = Omit<TreeChange, 'from' | 'to'> & {
  from: Array<number>;
  to: Array<number>;
};

/**
 * `ElementNode` is a node that has children.
 */
export type ElementNode = {
  type: TreeNodeType;
  children: Array<TreeNode>;
};

/**
 * `TextNode` is a node that has a value.
 */
export type TextNode = {
  type: typeof DefaultTextType;
  value: string;
};

/**
 * `buildDescendants` builds descendants of the given tree node.
 */
function buildDescendants(
  treeNode: TreeNode,
  parent: CRDTTreeNode,
  context: ChangeContext,
) {
  const { type } = treeNode;

  if (type === 'text') {
    const { value } = treeNode as TextNode;
    const textNode = CRDTTreeNode.create(
      { createdAt: context.issueTimeTicket(), offset: 0 },
      type,
      value,
    );

    parent.append(textNode);
  } else {
    const { children } = treeNode as ElementNode;
    const elementNode = CRDTTreeNode.create(
      { createdAt: context.issueTimeTicket(), offset: 0 },
      type,
    );

    parent.append(elementNode);

    for (const child of children) {
      buildDescendants(child, elementNode, context);
    }
  }
}

/**
 * createCRDTTreeNode returns CRDTTreeNode by given TreeNode.
 */
function createCRDTTreeNode(context: ChangeContext, content: TreeNode) {
  const { type } = content;

  let root;
  if (content.type === 'text') {
    const { value } = content as TextNode;
    root = CRDTTreeNode.create(
      { createdAt: context.issueTimeTicket(), offset: 0 },
      type,
      value,
    );
  } else if (content) {
    const { children = [] } = content as ElementNode;
    root = CRDTTreeNode.create(
      { createdAt: context.issueTimeTicket(), offset: 0 },
      type,
    );

    for (const child of children) {
      buildDescendants(child, root, context);
    }
  }

  return root;
}

/**
 * `Tree` is a CRDT-based tree structure that is used to represent the document
 * tree of text-based editor such as ProseMirror.
 */
export class Tree {
  private initialRoot?: ElementNode;
  private context?: ChangeContext;
  private tree?: CRDTTree;

  constructor(initialRoot?: ElementNode) {
    this.initialRoot = initialRoot;
  }

  /**
   * `initialize` initialize this tree with context and internal tree.
   * @internal
   */
  public initialize(context: ChangeContext, tree: CRDTTree): void {
    this.context = context;
    this.tree = tree;
  }

  /**
   * `getID` returns the ID of this tree.
   */
  public getID(): TimeTicket {
    return this.tree!.getID();
  }

  /**
   * `getInitialRoot` returns the root node of this tree.
   */
  public buildRoot(context: ChangeContext): CRDTTreeNode {
    if (!this.initialRoot) {
      return CRDTTreeNode.create(
        { createdAt: context.issueTimeTicket(), offset: 0 },
        DefaultRootType,
      );
    }

    // TODO(hackerwins): Need to use the ticket of operation of creating tree.
    const root = CRDTTreeNode.create(
      { createdAt: context.issueTimeTicket(), offset: 0 },
      this.initialRoot.type,
    );

    for (const child of this.initialRoot.children) {
      buildDescendants(child, root, context);
    }

    return root;
  }

  /**
   * `getSize` returns the size of this tree.
   */
  public getSize(): number {
    if (!this.context || !this.tree) {
      throw new Error('it is not initialized yet');
    }

    return this.tree.getSize();
  }

  /**
   * `getIndexTree` returns the index tree of this tree.
   */
  public getIndexTree(): IndexTree<CRDTTreeNode> {
    if (!this.context || !this.tree) {
      throw new Error('it is not initialized yet');
    }

    return this.tree.getIndexTree();
  }

  /**
   * `editByPath` edits this tree with the given node and path.
   */
  public editByPath(
    fromPath: Array<number>,
    toPath: Array<number>,
    content?: TreeNode,
  ): boolean {
    if (!this.context || !this.tree) {
      throw new Error('it is not initialized yet');
    }
    if (fromPath.length !== toPath.length) {
      throw new Error('path length should be equal');
    }
    if (!fromPath.length || !toPath.length) {
      throw new Error('path should not be empty');
    }

    const crdtNode = content && createCRDTTreeNode(this.context, content);
    const fromPos = this.tree.pathToPos(fromPath);
    const toPos = this.tree.pathToPos(toPath);
    const ticket = this.context.getLastTimeTicket();
    this.tree.edit([fromPos, toPos], crdtNode?.deepcopy(), ticket);

    this.context.push(
      TreeEditOperation.create(
        this.tree.getCreatedAt(),
        fromPos,
        toPos,
        crdtNode,
        ticket,
      ),
    );

    return true;
  }

  /**
   * `edit` edits this tree with the given node.
   */
  public edit(fromIdx: number, toIdx: number, content?: TreeNode): boolean {
    if (!this.context || !this.tree) {
      throw new Error('it is not initialized yet');
    }
    if (fromIdx > toIdx) {
      throw new Error('from should be less than or equal to to');
    }

    const crdtNode = content && createCRDTTreeNode(this.context, content);
    const fromPos = this.tree.findPos(fromIdx);
    const toPos = this.tree.findPos(toIdx);
    const ticket = this.context.getLastTimeTicket();
    this.tree.edit([fromPos, toPos], crdtNode?.deepcopy(), ticket);

    this.context.push(
      TreeEditOperation.create(
        this.tree.getCreatedAt(),
        fromPos,
        toPos,
        crdtNode,
        ticket,
      ),
    );

    return true;
  }

  /**
   * `split` splits this tree at the given index.
   */
  public split(index: number, depth: number): boolean {
    if (!this.context || !this.tree) {
      throw new Error('it is not initialized yet');
    }

    this.tree.split(index, depth);
    return true;
  }

  /**
   * `toXML` returns the XML string of this tree.
   */
  public toXML(): string {
    if (!this.context || !this.tree) {
      throw new Error('it is not initialized yet');
    }

    return this.tree.toXML();
  }

  /**
<<<<<<< HEAD
   * `indexToPath` returns the path of the given index.
=======
   * `toJSON` returns the JSON string of this tree.
   */
  public toJSON(): string {
    if (!this.context || !this.tree) {
      throw new Error('it is not initialized yet');
    }

    return this.tree.toJSON();
  }

  /**
   * `onChanges` registers a handler of onChanges event.
>>>>>>> 291edb89
   */
  public indexToPath(index: number): Array<number> {
    if (!this.context || !this.tree) {
      throw new Error('it is not initialized yet');
    }

    return this.tree.indexToPath(index);
  }

  /**
   * eslint-disable-next-line jsdoc/require-jsdoc
   * @internal
   */
  public *[Symbol.iterator](): IterableIterator<TreeNode> {
    if (!this.tree) {
      return;
    }

    // TODO(hackerwins): Fill children of element node later.
    for (const node of this.tree) {
      if (node.isText) {
        const textNode = node as TextNode;
        yield {
          type: textNode.type,
          value: textNode.value,
        };
      } else {
        const elementNode = node as ElementNode;
        yield {
          type: elementNode.type,
          children: [],
        };
      }
    }
  }
}<|MERGE_RESOLUTION|>--- conflicted
+++ resolved
@@ -265,22 +265,18 @@
   }
 
   /**
-<<<<<<< HEAD
+   * `toJSON` returns the JSON string of this tree.
+   */
+  public toJSON(): string {
+    if (!this.context || !this.tree) {
+      throw new Error('it is not initialized yet');
+    }
+
+    return this.tree.toJSON();
+  }
+
+  /**
    * `indexToPath` returns the path of the given index.
-=======
-   * `toJSON` returns the JSON string of this tree.
-   */
-  public toJSON(): string {
-    if (!this.context || !this.tree) {
-      throw new Error('it is not initialized yet');
-    }
-
-    return this.tree.toJSON();
-  }
-
-  /**
-   * `onChanges` registers a handler of onChanges event.
->>>>>>> 291edb89
    */
   public indexToPath(index: number): Array<number> {
     if (!this.context || !this.tree) {
