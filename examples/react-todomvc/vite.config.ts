--- conflicted
+++ resolved
@@ -3,9 +3,6 @@
 
 // https://vitejs.dev/config/
 export default defineConfig({
-<<<<<<< HEAD
-=======
   base: '',
->>>>>>> 3b313a54
   plugins: [react()],
 });