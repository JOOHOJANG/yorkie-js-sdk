/*
 * Copyright 2023 The Yorkie Authors. All rights reserved.
 *
 * Licensed under the Apache License, Version 2.0 (the "License");
 * you may not use this file except in compliance with the License.
 * You may obtain a copy of the License at
 *
 *     http://www.apache.org/licenses/LICENSE-2.0
 *
 * Unless required by applicable law or agreed to in writing, software
 * distributed under the License is distributed on an "AS IS" BASIS,
 * WITHOUT WARRANTIES OR CONDITIONS OF ANY KIND, either express or implied.
 * See the License for the specific language governing permissions and
 * limitations under the License.
 */

import { assert } from 'chai';
import yorkie, {
  Document,
  Tree,
  TreeNode,
  ElementNode,
} from '@yorkie-js-sdk/src/yorkie';
import { ChangePack } from '@yorkie-js-sdk/src/document/change/change_pack';
import { Checkpoint } from '@yorkie-js-sdk/src/document/change/checkpoint';
<<<<<<< HEAD
import { toDocKey } from '@yorkie-js-sdk/test/integration/integration_helper';
import { TreeEditOpInfo } from '@yorkie-js-sdk/src/document/operation/operation';
=======
import {
  toDocKey,
  withTwoClientsAndDocuments,
} from '@yorkie-js-sdk/test/integration/integration_helper';
import { TreeChangeWithPath } from '@yorkie-js-sdk/src/document/json/tree';
>>>>>>> 291edb89

/**
 * `listEqual` is a helper function that the given tree is equal to the
 * expected list of nodes.
 */
function listEqual(tree: Tree, expected: Array<TreeNode>) {
  const nodes: Array<TreeNode> = [];
  for (const node of tree) {
    nodes.push(node);
  }
  assert.deepEqual(nodes, expected);
}

/**
 * `createChangePack` is a helper function that creates a change pack from the
 * given document. It is used to to emulate the behavior of the server.
 */
function createChangePack(doc: Document<unknown>): ChangePack {
  // 01. Create a change pack from the given document and emulate the behavior
  // of PushPullChanges API.
  const reqPack = doc.createChangePack();
  const reqCP = reqPack.getCheckpoint();
  const resPack = ChangePack.create(
    reqPack.getDocumentKey(),
    Checkpoint.of(
      reqCP.getServerSeq().add(reqPack.getChangeSize()),
      reqCP.getClientSeq() + reqPack.getChangeSize(),
    ),
    false,
    [],
  );
  doc.applyChangePack(resPack);

  // 02. Create a pack to apply the changes to other replicas.
  return ChangePack.create(
    reqPack.getDocumentKey(),
    Checkpoint.of(reqCP.getServerSeq().add(reqPack.getChangeSize()), 0),
    false,
    reqPack.getChanges(),
  );
}

/**
 * `createTwoDocuments` is a helper function that creates two documents with
 * the given initial tree.
 */
function createTwoTreeDocs<T extends { t: Tree }>(
  key: string,
  initial: ElementNode,
): [Document<T>, Document<T>] {
  const doc1 = new yorkie.Document<T>(key);
  const doc2 = new yorkie.Document<T>(key);
  doc1.setActor('A');
  doc2.setActor('B');

  doc1.update((root) => (root.t = new Tree(initial)));
  doc2.applyChangePack(createChangePack(doc1));

  return [doc1, doc2];
}

/**
 * `syncTwoTreeDocsAndAssertEqual` is a helper function that syncs two documents
 * and asserts that the given expected tree is equal to the two documents.
 */
function syncTwoTreeDocsAndAssertEqual<T extends { t: Tree }>(
  doc1: Document<T>,
  doc2: Document<T>,
  expected: string,
) {
  doc2.applyChangePack(createChangePack(doc1));
  doc1.applyChangePack(createChangePack(doc2));

  assert.equal(doc1.getRoot().t.toXML(), doc2.getRoot().t.toXML());
  assert.equal(doc1.getRoot().t.toXML(), expected);
}

describe('Tree', () => {
  it('Can be created', function () {
    const key = toDocKey(`${this.test!.title}-${new Date().getTime()}`);
    const doc = new yorkie.Document<{ t: Tree }>(key);

    doc.update((root) => {
      // 01. Create a tree and insert a paragraph.
      root.t = new Tree();
      root.t.edit(0, 0, { type: 'p', children: [] });
      assert.equal(root.t.toXML(), /*html*/ `<root><p></p></root>`);
      assert.equal(
        '{"t":{"type":"root","children":[{"type":"p","children":[]}]}}',
        root.toJSON!(),
      );

      // 02. Create a text into the paragraph.
      root.t.edit(1, 1, { type: 'text', value: 'AB' });
      assert.equal(root.t.toXML(), /*html*/ `<root><p>AB</p></root>`);
      assert.equal(
        '{"t":{"type":"root","children":[{"type":"p","children":[{"type":"text","value":"AB"}]}]}}',
        root.toJSON!(),
      );

      // 03. Insert a text into the paragraph.
      root.t.edit(3, 3, { type: 'text', value: 'CD' });
      assert.equal(root.t.toXML(), /*html*/ `<root><p>ABCD</p></root>`);
      assert.equal(
        '{"t":{"type":"root","children":[{"type":"p","children":[{"type":"text","value":"AB"},{"type":"text","value":"CD"}]}]}}',
        root.toJSON!(),
      );

      // 04. Replace ABCD with Yorkie
      root.t.edit(1, 5, { type: 'text', value: 'Yorkie' });
      assert.equal(root.t.toXML(), /*html*/ `<root><p>Yorkie</p></root>`);
      assert.equal(
        '{"t":{"type":"root","children":[{"type":"p","children":[{"type":"text","value":"Yorkie"}]}]}}',
        root.toJSON!(),
      );
    });
  });

  it('Can be created from JSON', function () {
    const key = toDocKey(`${this.test!.title}-${new Date().getTime()}`);
    const doc = new yorkie.Document<{ t: Tree }>(key);

    doc.update((root) => {
      root.t = new Tree({
        type: 'doc',
        children: [
          {
            type: 'p',
            children: [{ type: 'text', value: 'ab' }],
          },
          {
            type: 'ng',
            children: [
              { type: 'note', children: [{ type: 'text', value: 'cd' }] },
              { type: 'note', children: [{ type: 'text', value: 'ef' }] },
            ],
          },
          {
            type: 'bp',
            children: [{ type: 'text', value: 'gh' }],
          },
        ],
      });
      assert.equal(
        root.t.toXML(),
        /*html*/ `<doc><p>ab</p><ng><note>cd</note><note>ef</note></ng><bp>gh</bp></doc>`,
      );
      assert.equal(root.t.getSize(), 18);
      listEqual(root.t, [
        { type: 'text', value: 'ab' },
        { type: 'p', children: [] },
        { type: 'text', value: 'cd' },
        { type: 'note', children: [] },
        { type: 'text', value: 'ef' },
        { type: 'note', children: [] },
        { type: 'ng', children: [] },
        { type: 'text', value: 'gh' },
        { type: 'bp', children: [] },
        { type: 'doc', children: [] },
      ]);
    });
  });

  it('Can edit its content', function () {
    const key = toDocKey(`${this.test!.title}-${new Date().getTime()}`);
    const doc = new yorkie.Document<{ t: Tree }>(key);

    doc.update((root) => {
      root.t = new Tree({
        type: 'doc',
        children: [{ type: 'p', children: [{ type: 'text', value: 'ab' }] }],
      });
      assert.equal(root.t.toXML(), /*html*/ `<doc><p>ab</p></doc>`);

      root.t.edit(1, 1, { type: 'text', value: 'X' });
      assert.equal(root.t.toXML(), /*html*/ `<doc><p>Xab</p></doc>`);

      root.t.edit(1, 2);
      assert.equal(root.t.toXML(), /*html*/ `<doc><p>ab</p></doc>`);

      root.t.edit(2, 2, { type: 'text', value: 'X' });
      assert.equal(root.t.toXML(), /*html*/ `<doc><p>aXb</p></doc>`);

      root.t.edit(2, 3);
      assert.equal(root.t.toXML(), /*html*/ `<doc><p>ab</p></doc>`);
    });
    assert.equal(doc.getRoot().t.toXML(), /*html*/ `<doc><p>ab</p></doc>`);

    doc.update((root) => {
      root.t = new Tree({
        type: 'doc',
        children: [{ type: 'p', children: [{ type: 'text', value: 'ab' }] }],
      });

      assert.equal(root.t.toXML(), /*html*/ `<doc><p>ab</p></doc>`);

      root.t.edit(3, 3, { type: 'text', value: 'X' });
      assert.equal(root.t.toXML(), /*html*/ `<doc><p>abX</p></doc>`);

      root.t.edit(3, 4);
      assert.equal(root.t.toXML(), /*html*/ `<doc><p>ab</p></doc>`);

      root.t.edit(2, 3);
      assert.equal(root.t.toXML(), /*html*/ `<doc><p>a</p></doc>`);
    });
  });

  it('Can be subscribed by handler', function () {
    const key = toDocKey(`${this.test!.title}-${new Date().getTime()}`);
    const doc = new yorkie.Document<{ t: Tree }>(key);

    doc.update((root) => {
      root.t = new Tree({
        type: 'doc',
        children: [{ type: 'p', children: [{ type: 'text', value: 'ab' }] }],
      });
      assert.equal(root.t.toXML(), /*html*/ `<doc><p>ab</p></doc>`);
    });

    const actualOperations: Array<TreeEditOpInfo> = [];
    doc.subscribe('$.t', (event) => {
      if (event.type === 'local-change') {
        const changes = event.value;

        actualOperations.push(
          ...changes
            .map((change) => {
              const { operations } = change;
              return operations.filter(
                (op) => op.type === 'tree-edit',
              ) as Array<TreeEditOpInfo>;
            })
            .flat(),
        );
      }
    });

    // doc.getRoot().t.onChanges((changes) => {
    //   actualChanges.push(...changes);
    // });

    doc.update((root) => {
      root.t.edit(1, 1, { type: 'text', value: 'X' });
      assert.equal(root.t.toXML(), /*html*/ `<doc><p>Xab</p></doc>`);
    });

    assert.deepEqual(
      actualOperations.map((it) => {
        return {
          type: it.type,
          from: it.from,
          to: it.to,
          value: it.value,
        };
      }),
      [
        {
          type: 'tree-edit',
          from: 1,
          to: 1,
          value: { type: 'text', value: 'X' },
        } as any,
      ],
    );
  });

  it('Can be subscribed by handler(path)', function () {
    const key = toDocKey(`${this.test!.title}-${new Date().getTime()}`);
    const doc = new yorkie.Document<{ t: Tree }>(key);

    doc.update((root) => {
      root.t = new Tree({
        type: 'doc',
        children: [
          {
            type: 'tc',
            children: [
              {
                type: 'p',
                children: [
                  { type: 'tn', children: [{ type: 'text', value: 'ab' }] },
                ],
              },
            ],
          },
        ],
      });
      assert.equal(
        root.t.toXML(),
        /*html*/ `<doc><tc><p><tn>ab</tn></p></tc></doc>`,
      );
    });

    const actualOperations: Array<TreeEditOpInfo> = [];
    doc.subscribe('$.t', (event) => {
      if (event.type === 'local-change') {
        const changes = event.value;

        actualOperations.push(
          ...changes
            .map((change) => {
              const { operations } = change;
              return operations.filter(
                (op) => op.type === 'tree-edit',
              ) as Array<TreeEditOpInfo>;
            })
            .flat(),
        );
      }
    });

    doc.update((root) => {
      root.t.editByPath([0, 0, 0, 1], [0, 0, 0, 1], {
        type: 'text',
        value: 'X',
      });

      assert.equal(
        root.t.toXML(),
        /*html*/ `<doc><tc><p><tn>aXb</tn></p></tc></doc>`,
      );
    });

    assert.deepEqual(
      actualOperations.map((it) => {
        return {
          type: it.type,
          fromTreePath: it.fromTreePath,
          toTreePath: it.toTreePath,
          value: it.value,
        };
      }),
      [
        {
          type: 'tree-edit',
          fromTreePath: [0, 0, 0, 1],
          toTreePath: [0, 0, 0, 1],
          value: { type: 'text', value: 'X' },
        } as any,
      ],
    );
  });

  it('Can edit its content with path', function () {
    const key = toDocKey(`${this.test!.title}-${new Date().getTime()}`);
    const doc = new yorkie.Document<{ t: Tree }>(key);

    doc.update((root) => {
      root.t = new Tree({
        type: 'doc',
        children: [
          {
            type: 'tc',
            children: [
              {
                type: 'p',
                children: [
                  { type: 'tn', children: [{ type: 'text', value: 'ab' }] },
                ],
              },
            ],
          },
        ],
      });
      assert.equal(
        root.t.toXML(),
        /*html*/ `<doc><tc><p><tn>ab</tn></p></tc></doc>`,
      );

      root.t.editByPath([0, 0, 0, 1], [0, 0, 0, 1], {
        type: 'text',
        value: 'X',
      });
      assert.equal(
        root.t.toXML(),
        /*html*/ `<doc><tc><p><tn>aXb</tn></p></tc></doc>`,
      );

      root.t.editByPath([0, 0, 0, 3], [0, 0, 0, 3], {
        type: 'text',
        value: '!',
      });
      assert.equal(
        root.t.toXML(),
        /*html*/ `<doc><tc><p><tn>aXb!</tn></p></tc></doc>`,
      );

      root.t.editByPath([0, 0, 1], [0, 0, 1], {
        type: 'tn',
        children: [{ type: 'text', value: 'cd' }],
      });
      assert.equal(
        root.t.toXML(),
        /*html*/ `<doc><tc><p><tn>aXb!</tn><tn>cd</tn></p></tc></doc>`,
      );

      root.t.editByPath([0, 1], [0, 1], {
        type: 'p',
        children: [{ type: 'tn', children: [{ type: 'text', value: 'q' }] }],
      });
      assert.equal(
        root.t.toXML(),
        /*html*/ `<doc><tc><p><tn>aXb!</tn><tn>cd</tn></p><p><tn>q</tn></p></tc></doc>`,
      );

      root.t.editByPath([0, 1, 0, 0], [0, 1, 0, 0], {
        type: 'text',
        value: 'a',
      });
      assert.equal(
        root.t.toXML(),
        /*html*/ `<doc><tc><p><tn>aXb!</tn><tn>cd</tn></p><p><tn>aq</tn></p></tc></doc>`,
      );

      root.t.editByPath([0, 1, 0, 2], [0, 1, 0, 2], {
        type: 'text',
        value: 'B',
      });
      assert.equal(
        root.t.toXML(),
        /*html*/ `<doc><tc><p><tn>aXb!</tn><tn>cd</tn></p><p><tn>aqB</tn></p></tc></doc>`,
      );

      assert.Throw(() => {
        doc.update((root) => {
          root.t.editByPath([0, 0, 4], [0, 0, 4], {
            type: 'tn',
            children: [],
          });
        });
      }, 'unacceptable path');
    });
  });

  it('Can edit its content with path', function () {
    const key = toDocKey(`${this.test!.title}-${new Date().getTime()}`);
    const doc = new yorkie.Document<{ t: Tree }>(key);

    doc.update((root) => {
      root.t = new Tree({
        type: 'doc',
        children: [
          {
            type: 'tc',
            children: [
              {
                type: 'p',
                children: [
                  { type: 'tn', children: [{ type: 'text', value: '' }] },
                ],
              },
            ],
          },
        ],
      });

      assert.equal(root.t.toXML(), '<doc><tc><p><tn></tn></p></tc></doc>');

      root.t.editByPath([0, 0, 0, 0], [0, 0, 0, 0], {
        type: 'text',
        value: 'a',
      });
      assert.equal(root.t.toXML(), '<doc><tc><p><tn>a</tn></p></tc></doc>');

      root.t.editByPath([0, 1], [0, 1], {
        type: 'p',
        children: [{ type: 'tn', children: [{ type: 'text', value: '' }] }],
      });
      assert.equal(
        root.t.toXML(),
        '<doc><tc><p><tn>a</tn></p><p><tn></tn></p></tc></doc>',
      );

      root.t.editByPath([0, 1, 0, 0], [0, 1, 0, 0], {
        type: 'text',
        value: 'b',
      });
      assert.equal(
        root.t.toXML(),
        '<doc><tc><p><tn>a</tn></p><p><tn>b</tn></p></tc></doc>',
      );

      root.t.editByPath([0, 2], [0, 2], {
        type: 'p',
        children: [{ type: 'tn', children: [{ type: 'text', value: '' }] }],
      });
      assert.equal(
        root.t.toXML(),
        '<doc><tc><p><tn>a</tn></p><p><tn>b</tn></p><p><tn></tn></p></tc></doc>',
      );

      root.t.editByPath([0, 2, 0, 0], [0, 2, 0, 0], {
        type: 'text',
        value: 'c',
      });
      assert.equal(
        root.t.toXML(),
        '<doc><tc><p><tn>a</tn></p><p><tn>b</tn></p><p><tn>c</tn></p></tc></doc>',
      );

      root.t.editByPath([0, 3], [0, 3], {
        type: 'p',
        children: [{ type: 'tn', children: [{ type: 'text', value: '' }] }],
      });
      assert.equal(
        root.t.toXML(),
        '<doc><tc><p><tn>a</tn></p><p><tn>b</tn></p><p><tn>c</tn></p><p><tn></tn></p></tc></doc>',
      );

      root.t.editByPath([0, 3, 0, 0], [0, 3, 0, 0], {
        type: 'text',
        value: 'd',
      });
      assert.equal(
        root.t.toXML(),
        '<doc><tc><p><tn>a</tn></p><p><tn>b</tn></p><p><tn>c</tn></p><p><tn>d</tn></p></tc></doc>',
      );

      root.t.editByPath([0, 3], [0, 3], {
        type: 'p',
        children: [{ type: 'tn', children: [{ type: 'text', value: '' }] }],
      });

      assert.equal(
        root.t.toXML(),
        '<doc><tc><p><tn>a</tn></p><p><tn>b</tn></p><p><tn>c</tn></p><p><tn></tn></p><p><tn>d</tn></p></tc></doc>',
      );
    });
  });

  it('Can sync its content with other replicas', async function () {
    await withTwoClientsAndDocuments<{ t: Tree }>(async (c1, d1, c2, d2) => {
      d1.update((root) => {
        root.t = new Tree({
          type: 'doc',
          children: [
            { type: 'p', children: [{ type: 'text', value: 'hello' }] },
          ],
        });
      });
      await c1.sync();
      await c2.sync();
      assert.equal(d1.getRoot().t.toXML(), /*html*/ `<doc><p>hello</p></doc>`);
      assert.equal(d2.getRoot().t.toXML(), /*html*/ `<doc><p>hello</p></doc>`);

      d1.update((root) => {
        root.t.edit(7, 7, {
          type: 'p',
          children: [{ type: 'text', value: 'yorkie' }],
        });
      });
      await c1.sync();
      await c2.sync();
      assert.equal(
        d1.getRoot().t.toXML(),
        /*html*/ `<doc><p>hello</p><p>yorkie</p></doc>`,
      );
      assert.equal(
        d2.getRoot().t.toXML(),
        /*html*/ `<doc><p>hello</p><p>yorkie</p></doc>`,
      );
    }, this.test!.title);
  });
});

describe('Tree.edit', function () {
  it.skip('Can insert text to the same position(left) concurrently', function () {
    const [docA, docB] = createTwoTreeDocs(toDocKey(this.test!.title), {
      type: 'r',
      children: [{ type: 'p', children: [{ type: 'text', value: '12' }] }],
    });
    assert.equal(docA.getRoot().t.toXML(), /*html*/ `<r><p>12</p></r>`);

    docA.update((r) => r.t.edit(1, 1, { type: 'text', value: 'A' }));
    docB.update((r) => r.t.edit(1, 1, { type: 'text', value: 'B' }));
    assert.equal(docA.getRoot().t.toXML(), /*html*/ `<r><p>A12</p></r>`);
    assert.equal(docB.getRoot().t.toXML(), /*html*/ `<r><p>B12</p></r>`);

    syncTwoTreeDocsAndAssertEqual(docA, docB, /*html*/ `<r><p>BA12</p></r>`);
  });

  it('Can insert text to the same position(middle) concurrently', function () {
    const [docA, docB] = createTwoTreeDocs(toDocKey(this.test!.title), {
      type: 'r',
      children: [{ type: 'p', children: [{ type: 'text', value: '12' }] }],
    });
    assert.equal(docA.getRoot().t.toXML(), /*html*/ `<r><p>12</p></r>`);

    docA.update((r) => r.t.edit(2, 2, { type: 'text', value: 'A' }));
    docB.update((r) => r.t.edit(2, 2, { type: 'text', value: 'B' }));
    assert.equal(docA.getRoot().t.toXML(), /*html*/ `<r><p>1A2</p></r>`);
    assert.equal(docB.getRoot().t.toXML(), /*html*/ `<r><p>1B2</p></r>`);

    syncTwoTreeDocsAndAssertEqual(docA, docB, /*html*/ `<r><p>1BA2</p></r>`);
  });

  it('Can insert text content to the same position(right) concurrently', function () {
    const [docA, docB] = createTwoTreeDocs(toDocKey(this.test!.title), {
      type: 'r',
      children: [{ type: 'p', children: [{ type: 'text', value: '12' }] }],
    });
    assert.equal(docA.getRoot().t.toXML(), /*html*/ `<r><p>12</p></r>`);

    docA.update((r) => r.t.edit(3, 3, { type: 'text', value: 'A' }));
    docB.update((r) => r.t.edit(3, 3, { type: 'text', value: 'B' }));
    assert.equal(docA.getRoot().t.toXML(), /*html*/ `<r><p>12A</p></r>`);
    assert.equal(docB.getRoot().t.toXML(), /*html*/ `<r><p>12B</p></r>`);

    syncTwoTreeDocsAndAssertEqual(docA, docB, /*html*/ `<r><p>12BA</p></r>`);
  });
});<|MERGE_RESOLUTION|>--- conflicted
+++ resolved
@@ -23,16 +23,11 @@
 } from '@yorkie-js-sdk/src/yorkie';
 import { ChangePack } from '@yorkie-js-sdk/src/document/change/change_pack';
 import { Checkpoint } from '@yorkie-js-sdk/src/document/change/checkpoint';
-<<<<<<< HEAD
-import { toDocKey } from '@yorkie-js-sdk/test/integration/integration_helper';
-import { TreeEditOpInfo } from '@yorkie-js-sdk/src/document/operation/operation';
-=======
 import {
   toDocKey,
   withTwoClientsAndDocuments,
 } from '@yorkie-js-sdk/test/integration/integration_helper';
-import { TreeChangeWithPath } from '@yorkie-js-sdk/src/document/json/tree';
->>>>>>> 291edb89
+import { TreeEditOpInfo } from '@yorkie-js-sdk/src/document/operation/operation';
 
 /**
  * `listEqual` is a helper function that the given tree is equal to the
@@ -598,6 +593,134 @@
   });
 });
 
+it('Can edit its content with path', function () {
+  const key = toDocKey(`${this.test!.title}-${new Date().getTime()}`);
+  const doc = new yorkie.Document<{ t: Tree }>(key);
+
+  doc.update((root) => {
+    root.t = new Tree({
+      type: 'doc',
+      children: [
+        {
+          type: 'tc',
+          children: [
+            {
+              type: 'p',
+              children: [
+                { type: 'tn', children: [{ type: 'text', value: '' }] },
+              ],
+            },
+          ],
+        },
+      ],
+    });
+
+    assert.equal(root.t.toXML(), '<doc><tc><p><tn></tn></p></tc></doc>');
+
+    root.t.editByPath([0, 0, 0, 0], [0, 0, 0, 0], {
+      type: 'text',
+      value: 'a',
+    });
+    assert.equal(root.t.toXML(), '<doc><tc><p><tn>a</tn></p></tc></doc>');
+
+    root.t.editByPath([0, 1], [0, 1], {
+      type: 'p',
+      children: [{ type: 'tn', children: [{ type: 'text', value: '' }] }],
+    });
+    assert.equal(
+      root.t.toXML(),
+      '<doc><tc><p><tn>a</tn></p><p><tn></tn></p></tc></doc>',
+    );
+
+    root.t.editByPath([0, 1, 0, 0], [0, 1, 0, 0], {
+      type: 'text',
+      value: 'b',
+    });
+    assert.equal(
+      root.t.toXML(),
+      '<doc><tc><p><tn>a</tn></p><p><tn>b</tn></p></tc></doc>',
+    );
+
+    root.t.editByPath([0, 2], [0, 2], {
+      type: 'p',
+      children: [{ type: 'tn', children: [{ type: 'text', value: '' }] }],
+    });
+    assert.equal(
+      root.t.toXML(),
+      '<doc><tc><p><tn>a</tn></p><p><tn>b</tn></p><p><tn></tn></p></tc></doc>',
+    );
+
+    root.t.editByPath([0, 2, 0, 0], [0, 2, 0, 0], {
+      type: 'text',
+      value: 'c',
+    });
+    assert.equal(
+      root.t.toXML(),
+      '<doc><tc><p><tn>a</tn></p><p><tn>b</tn></p><p><tn>c</tn></p></tc></doc>',
+    );
+
+    root.t.editByPath([0, 3], [0, 3], {
+      type: 'p',
+      children: [{ type: 'tn', children: [{ type: 'text', value: '' }] }],
+    });
+    assert.equal(
+      root.t.toXML(),
+      '<doc><tc><p><tn>a</tn></p><p><tn>b</tn></p><p><tn>c</tn></p><p><tn></tn></p></tc></doc>',
+    );
+
+    root.t.editByPath([0, 3, 0, 0], [0, 3, 0, 0], {
+      type: 'text',
+      value: 'd',
+    });
+    assert.equal(
+      root.t.toXML(),
+      '<doc><tc><p><tn>a</tn></p><p><tn>b</tn></p><p><tn>c</tn></p><p><tn>d</tn></p></tc></doc>',
+    );
+
+    root.t.editByPath([0, 3], [0, 3], {
+      type: 'p',
+      children: [{ type: 'tn', children: [{ type: 'text', value: '' }] }],
+    });
+
+    assert.equal(
+      root.t.toXML(),
+      '<doc><tc><p><tn>a</tn></p><p><tn>b</tn></p><p><tn>c</tn></p><p><tn></tn></p><p><tn>d</tn></p></tc></doc>',
+    );
+  });
+});
+
+it('Can sync its content with other replicas', async function () {
+  await withTwoClientsAndDocuments<{ t: Tree }>(async (c1, d1, c2, d2) => {
+    d1.update((root) => {
+      root.t = new Tree({
+        type: 'doc',
+        children: [{ type: 'p', children: [{ type: 'text', value: 'hello' }] }],
+      });
+    });
+    await c1.sync();
+    await c2.sync();
+    assert.equal(d1.getRoot().t.toXML(), /*html*/ `<doc><p>hello</p></doc>`);
+    assert.equal(d2.getRoot().t.toXML(), /*html*/ `<doc><p>hello</p></doc>`);
+
+    d1.update((root) => {
+      root.t.edit(7, 7, {
+        type: 'p',
+        children: [{ type: 'text', value: 'yorkie' }],
+      });
+    });
+    await c1.sync();
+    await c2.sync();
+    assert.equal(
+      d1.getRoot().t.toXML(),
+      /*html*/ `<doc><p>hello</p><p>yorkie</p></doc>`,
+    );
+    assert.equal(
+      d2.getRoot().t.toXML(),
+      /*html*/ `<doc><p>hello</p><p>yorkie</p></doc>`,
+    );
+  }, this.test!.title);
+});
+
 describe('Tree.edit', function () {
   it.skip('Can insert text to the same position(left) concurrently', function () {
     const [docA, docB] = createTwoTreeDocs(toDocKey(this.test!.title), {
